on: [push, pull_request]
name: CI Checks
jobs:
  check:
    name: cargo-check
    runs-on: ubuntu-20.04
    steps:
      - uses: actions/checkout@v2
      - run: sudo apt-get update
      - run: sudo apt-get install gcc-arm-none-eabi
      - uses: actions-rs/toolchain@v1
        with:
          toolchain: stable
          target: thumbv6m-none-eabi
          override: true
          profile: minimal
      - uses: actions-rs/cargo@v1
        with:
          command: check
<<<<<<< HEAD
          args: --workspace --examples
      - uses: actions-rs/cargo@v1
        with:
          command: fmt
          args: -- --check
      - uses: actions-rs/cargo@v1
        with:
          command: clippy
          args: -- -Dwarnings
      - uses: actions-rs/cargo@v1
        with:
          command: test
          args: --target x86_64-unknown-linux-gnu
=======
          args: --workspace
>>>>>>> e30d4af8
<|MERGE_RESOLUTION|>--- conflicted
+++ resolved
@@ -17,20 +17,4 @@
       - uses: actions-rs/cargo@v1
         with:
           command: check
-<<<<<<< HEAD
-          args: --workspace --examples
-      - uses: actions-rs/cargo@v1
-        with:
-          command: fmt
-          args: -- --check
-      - uses: actions-rs/cargo@v1
-        with:
-          command: clippy
-          args: -- -Dwarnings
-      - uses: actions-rs/cargo@v1
-        with:
-          command: test
-          args: --target x86_64-unknown-linux-gnu
-=======
-          args: --workspace
->>>>>>> e30d4af8
+          args: --workspace --examples